import { desc } from "drizzle-orm";
import { drizzle } from "drizzle-orm/d1";
import { Hono } from "hono";
import { cors } from "hono/cors";
import { HTTPException } from "hono/http-exception";
import { bookmarks } from "./db/schema";
import { ArticleLabelRepository } from "./repositories/articleLabel";
import { DrizzleBookmarkRepository } from "./repositories/bookmark";
import { LabelRepository } from "./repositories/label";
import { createBookmarksRouter } from "./routes/bookmarks";
import labelsRouter from "./routes/labels";
<<<<<<< HEAD
import { createRssFeedsRouter } from "./routes/rssFeeds";
import { DefaultBookmarkService } from "./services/bookmark";
import { LabelService } from "./services/label";
import { RssFeedService } from "./services/rssFeed";
import rssBatch from "./workers/rssBatch";
=======
import { createRatingsRouter } from "./routes/ratings";
import { DefaultBookmarkService } from "./services/bookmark";
import { LabelService } from "./services/label";
import { DefaultRatingService } from "./services/rating";
>>>>>>> a8d1fc00

export interface Env {
	DB: D1Database;
	NODE_ENV?: string;
	ENVIRONMENT?: string; // production または development
}

// アプリケーションファクトリ関数
export const createApp = (env: Env) => {
	const app = new Hono<{ Bindings: Env }>();

	// CORSの設定
	app.use("*", cors());

	// グローバルエラーハンドラの追加
	app.onError((err, c) => {
		console.error(`Error: ${err}`);

		// ログ出力を追加（環境情報を含む）
		console.log(
			`環境: ${env.ENVIRONMENT || "unknown"}, NODE_ENV: ${env.NODE_ENV || "unknown"}`,
		);

		// HTTPExceptionの場合は適切なステータスコードとメッセージを返す
		if (err instanceof HTTPException) {
			return c.json({ error: err.message }, err.status);
		}

		// その他のエラーの場合は500エラーを返す
		return c.json({ error: "Internal Server Error" }, 500);
	});

	// 環境情報をログ出力
	if (env.ENVIRONMENT === "development") {
		console.log("開発環境で実行中です。ローカルのD1データベースを使用します。");
	} else {
		console.log("本番環境で実行中です。本番用のD1データベースを使用します。");
	}

	// データベース、リポジトリ、サービスの初期化
	const db = env.DB;
	const bookmarkRepository = new DrizzleBookmarkRepository(db);
	const labelRepository = new LabelRepository(db);
	const articleLabelRepository = new ArticleLabelRepository(db);
<<<<<<< HEAD
	const rssFeedRepository = new RssFeedRepository(db);
=======
	const articleRatingRepository = new DrizzleArticleRatingRepository(db);
>>>>>>> a8d1fc00
	const bookmarkService = new DefaultBookmarkService(bookmarkRepository);
	const labelService = new LabelService(
		labelRepository,
		articleLabelRepository,
		bookmarkRepository,
	);
<<<<<<< HEAD
	const rssFeedService = new RssFeedService(rssFeedRepository);
=======
	const ratingService = new DefaultRatingService(
		articleRatingRepository,
		bookmarkRepository,
	);
>>>>>>> a8d1fc00

	// ルーターのマウント
	const bookmarksRouter = createBookmarksRouter(bookmarkService, labelService);
	app.route("/api/bookmarks", bookmarksRouter);
	app.route("/api/labels", labelsRouter);

	// テストエンドポイント
	app.get("/api/dev/test", (c) => {
		return c.json({ message: "API is working!" });
	});

	// データベース接続テスト
	app.get("/api/dev/db-test", async (c) => {
		try {
			const drizzleDb = drizzle(c.env.DB);
			const result = await drizzleDb.select().from(bookmarks).limit(1);
			return c.json({
				message: "DB connection successful",
				bookmarkCount: result.length,
			});
		} catch (error) {
			return c.json(
				{
					message: "DB connection failed",
					error: error instanceof Error ? error.message : String(error),
				},
				500,
			);
		}
	});

	// 最新ブックマーク確認エンドポイント
	app.get("/api/dev/recent-bookmarks", async (c) => {
		try {
			const drizzleDb = drizzle(c.env.DB);
			const recentBookmarks = await drizzleDb
				.select()
				.from(bookmarks)
				.orderBy(desc(bookmarks.createdAt))
				.limit(10);

			return c.json({
				success: true,
				count: recentBookmarks.length,
				bookmarks: recentBookmarks.map((b) => ({
					id: b.id,
					title: b.title,
					url: b.url,
					isRead: b.isRead,
					createdAt: b.createdAt,
				})),
			});
		} catch (error) {
			return c.json(
				{
					success: false,
					error: error instanceof Error ? error.message : String(error),
				},
				500,
			);
		}
	});

	return app;
};

// デフォルトのエクスポート
export default {
	fetch: (request: Request, env: Env) => {
		const app = createApp(env);
		return app.fetch(request, env);
	},
};<|MERGE_RESOLUTION|>--- conflicted
+++ resolved
@@ -9,18 +9,8 @@
 import { LabelRepository } from "./repositories/label";
 import { createBookmarksRouter } from "./routes/bookmarks";
 import labelsRouter from "./routes/labels";
-<<<<<<< HEAD
-import { createRssFeedsRouter } from "./routes/rssFeeds";
 import { DefaultBookmarkService } from "./services/bookmark";
 import { LabelService } from "./services/label";
-import { RssFeedService } from "./services/rssFeed";
-import rssBatch from "./workers/rssBatch";
-=======
-import { createRatingsRouter } from "./routes/ratings";
-import { DefaultBookmarkService } from "./services/bookmark";
-import { LabelService } from "./services/label";
-import { DefaultRatingService } from "./services/rating";
->>>>>>> a8d1fc00
 
 export interface Env {
 	DB: D1Database;
@@ -65,25 +55,12 @@
 	const bookmarkRepository = new DrizzleBookmarkRepository(db);
 	const labelRepository = new LabelRepository(db);
 	const articleLabelRepository = new ArticleLabelRepository(db);
-<<<<<<< HEAD
-	const rssFeedRepository = new RssFeedRepository(db);
-=======
-	const articleRatingRepository = new DrizzleArticleRatingRepository(db);
->>>>>>> a8d1fc00
 	const bookmarkService = new DefaultBookmarkService(bookmarkRepository);
 	const labelService = new LabelService(
 		labelRepository,
 		articleLabelRepository,
 		bookmarkRepository,
 	);
-<<<<<<< HEAD
-	const rssFeedService = new RssFeedService(rssFeedRepository);
-=======
-	const ratingService = new DefaultRatingService(
-		articleRatingRepository,
-		bookmarkRepository,
-	);
->>>>>>> a8d1fc00
 
 	// ルーターのマウント
 	const bookmarksRouter = createBookmarksRouter(bookmarkService, labelService);
