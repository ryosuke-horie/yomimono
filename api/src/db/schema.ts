import { integer, sqliteTable, text } from "drizzle-orm/sqlite-core";

// ブックマーク
export const bookmarks = sqliteTable("bookmarks", {
	id: integer("id").primaryKey({ autoIncrement: true }),
	url: text("url").notNull(),
	title: text("title"),
	isRead: integer("is_read", { mode: "boolean" }).notNull().default(false),
	createdAt: integer("created_at", { mode: "timestamp" })
		.notNull()
		.default(new Date()),
	updatedAt: integer("updated_at", { mode: "timestamp" })
		.notNull()
		.default(new Date()),
});

// お気に入り記事
export const favorites = sqliteTable("favorites", {
	id: integer("id").primaryKey({ autoIncrement: true }),
	bookmarkId: integer("bookmark_id")
		.notNull()
		.unique()
		.references(() => bookmarks.id, { onDelete: "cascade" }),
	createdAt: integer("created_at", { mode: "timestamp" })
		.notNull()
		.default(new Date()),
});

// ラベルマスター
export const labels = sqliteTable("labels", {
	id: integer("id").primaryKey({ autoIncrement: true }),
	name: text("name").notNull().unique(), // ラベル名（正規化済み）
	description: text("description"), // ラベルの説明文
	createdAt: integer("created_at", { mode: "timestamp" })
		.notNull()
		.default(new Date()),
	updatedAt: integer("updated_at", { mode: "timestamp" })
		.notNull()
		.default(new Date()),
});

// 記事-ラベル紐付け
export const articleLabels = sqliteTable("article_labels", {
	id: integer("id").primaryKey({ autoIncrement: true }),
	articleId: integer("article_id")
		.notNull()
		.references(() => bookmarks.id, { onDelete: "cascade" }), // bookmarksテーブルを参照
	labelId: integer("label_id")
		.notNull()
		.references(() => labels.id, { onDelete: "cascade" }), // labelsテーブルを参照
	createdAt: integer("created_at", { mode: "timestamp" })
		.notNull()
		.default(new Date()),
});

export type Bookmark = typeof bookmarks.$inferSelect;
export type InsertBookmark = typeof bookmarks.$inferInsert;
export type Favorite = typeof favorites.$inferSelect;
export type InsertFavorite = typeof favorites.$inferInsert;
export type Label = typeof labels.$inferSelect;
export type InsertLabel = typeof labels.$inferInsert;
export type ArticleLabel = typeof articleLabels.$inferSelect;
export type InsertArticleLabel = typeof articleLabels.$inferInsert;

<<<<<<< HEAD
// RSSフィード
export const rssFeeds = sqliteTable("rss_feeds", {
	id: integer("id").primaryKey({ autoIncrement: true }),
	name: text("name").notNull(),
	url: text("url").notNull().unique(),
	isActive: integer("is_active", { mode: "boolean" }).notNull().default(true),
	lastFetchedAt: integer("last_fetched_at", { mode: "timestamp" }),
	nextFetchAt: integer("next_fetch_at", { mode: "timestamp" }),
	createdAt: integer("created_at", { mode: "timestamp" })
		.notNull()
		.default(new Date()),
	updatedAt: integer("updated_at", { mode: "timestamp" })
		.notNull()
		.default(new Date()),
});

// RSSフィードアイテム
export const rssFeedItems = sqliteTable("rss_feed_items", {
	id: integer("id").primaryKey({ autoIncrement: true }),
	feedId: integer("feed_id")
		.notNull()
		.references(() => rssFeeds.id),
	guid: text("guid").notNull(),
	url: text("url").notNull(),
	title: text("title").notNull(),
	description: text("description"),
	publishedAt: integer("published_at", { mode: "timestamp" }),
	fetchedAt: integer("fetched_at", { mode: "timestamp" })
		.notNull()
		.default(new Date()),
	createdAt: integer("created_at", { mode: "timestamp" })
		.notNull()
		.default(new Date()),
});

// RSSバッチログ
export const rssBatchLogs = sqliteTable("rss_batch_logs", {
	id: integer("id").primaryKey({ autoIncrement: true }),
	feedId: integer("feed_id").references(() => rssFeeds.id),
	status: text("status").notNull(),
	itemsFetched: integer("items_fetched").notNull().default(0),
	itemsCreated: integer("items_created").notNull().default(0),
	errorMessage: text("error_message"),
	startedAt: integer("started_at", { mode: "timestamp" }).notNull(),
	finishedAt: integer("finished_at", { mode: "timestamp" }),
	createdAt: integer("created_at", { mode: "timestamp" })
=======
// 記事評価ポイント
export const articleRatings = sqliteTable("article_ratings", {
	id: integer("id").primaryKey({ autoIncrement: true }),
	articleId: integer("article_id")
		.notNull()
		.unique()
		.references(() => bookmarks.id, { onDelete: "cascade" }),
	practicalValue: integer("practical_value").notNull(), // 実用性 (1-10)
	technicalDepth: integer("technical_depth").notNull(), // 技術深度 (1-10)
	understanding: integer("understanding").notNull(), // 理解度 (1-10)
	novelty: integer("novelty").notNull(), // 新規性 (1-10)
	importance: integer("importance").notNull(), // 重要度 (1-10)
	totalScore: integer("total_score", { mode: "number" }).notNull(), // 総合スコア (平均値 * 10で整数化)
	comment: text("comment"), // コメント（最大1000文字）
	createdAt: integer("created_at", { mode: "timestamp" })
		.notNull()
		.default(new Date()),
	updatedAt: integer("updated_at", { mode: "timestamp" })
>>>>>>> a8d1fc00
		.notNull()
		.default(new Date()),
});

<<<<<<< HEAD
export type RssFeed = typeof rssFeeds.$inferSelect;
export type InsertRssFeed = typeof rssFeeds.$inferInsert;
export type RssFeedItem = typeof rssFeedItems.$inferSelect;
export type InsertRssFeedItem = typeof rssFeedItems.$inferInsert;
export type RssBatchLog = typeof rssBatchLogs.$inferSelect;
export type InsertRssBatchLog = typeof rssBatchLogs.$inferInsert;
=======
export type ArticleRating = typeof articleRatings.$inferSelect;
export type InsertArticleRating = typeof articleRatings.$inferInsert;
>>>>>>> a8d1fc00
<|MERGE_RESOLUTION|>--- conflicted
+++ resolved
@@ -60,87 +60,4 @@
 export type Label = typeof labels.$inferSelect;
 export type InsertLabel = typeof labels.$inferInsert;
 export type ArticleLabel = typeof articleLabels.$inferSelect;
-export type InsertArticleLabel = typeof articleLabels.$inferInsert;
-
-<<<<<<< HEAD
-// RSSフィード
-export const rssFeeds = sqliteTable("rss_feeds", {
-	id: integer("id").primaryKey({ autoIncrement: true }),
-	name: text("name").notNull(),
-	url: text("url").notNull().unique(),
-	isActive: integer("is_active", { mode: "boolean" }).notNull().default(true),
-	lastFetchedAt: integer("last_fetched_at", { mode: "timestamp" }),
-	nextFetchAt: integer("next_fetch_at", { mode: "timestamp" }),
-	createdAt: integer("created_at", { mode: "timestamp" })
-		.notNull()
-		.default(new Date()),
-	updatedAt: integer("updated_at", { mode: "timestamp" })
-		.notNull()
-		.default(new Date()),
-});
-
-// RSSフィードアイテム
-export const rssFeedItems = sqliteTable("rss_feed_items", {
-	id: integer("id").primaryKey({ autoIncrement: true }),
-	feedId: integer("feed_id")
-		.notNull()
-		.references(() => rssFeeds.id),
-	guid: text("guid").notNull(),
-	url: text("url").notNull(),
-	title: text("title").notNull(),
-	description: text("description"),
-	publishedAt: integer("published_at", { mode: "timestamp" }),
-	fetchedAt: integer("fetched_at", { mode: "timestamp" })
-		.notNull()
-		.default(new Date()),
-	createdAt: integer("created_at", { mode: "timestamp" })
-		.notNull()
-		.default(new Date()),
-});
-
-// RSSバッチログ
-export const rssBatchLogs = sqliteTable("rss_batch_logs", {
-	id: integer("id").primaryKey({ autoIncrement: true }),
-	feedId: integer("feed_id").references(() => rssFeeds.id),
-	status: text("status").notNull(),
-	itemsFetched: integer("items_fetched").notNull().default(0),
-	itemsCreated: integer("items_created").notNull().default(0),
-	errorMessage: text("error_message"),
-	startedAt: integer("started_at", { mode: "timestamp" }).notNull(),
-	finishedAt: integer("finished_at", { mode: "timestamp" }),
-	createdAt: integer("created_at", { mode: "timestamp" })
-=======
-// 記事評価ポイント
-export const articleRatings = sqliteTable("article_ratings", {
-	id: integer("id").primaryKey({ autoIncrement: true }),
-	articleId: integer("article_id")
-		.notNull()
-		.unique()
-		.references(() => bookmarks.id, { onDelete: "cascade" }),
-	practicalValue: integer("practical_value").notNull(), // 実用性 (1-10)
-	technicalDepth: integer("technical_depth").notNull(), // 技術深度 (1-10)
-	understanding: integer("understanding").notNull(), // 理解度 (1-10)
-	novelty: integer("novelty").notNull(), // 新規性 (1-10)
-	importance: integer("importance").notNull(), // 重要度 (1-10)
-	totalScore: integer("total_score", { mode: "number" }).notNull(), // 総合スコア (平均値 * 10で整数化)
-	comment: text("comment"), // コメント（最大1000文字）
-	createdAt: integer("created_at", { mode: "timestamp" })
-		.notNull()
-		.default(new Date()),
-	updatedAt: integer("updated_at", { mode: "timestamp" })
->>>>>>> a8d1fc00
-		.notNull()
-		.default(new Date()),
-});
-
-<<<<<<< HEAD
-export type RssFeed = typeof rssFeeds.$inferSelect;
-export type InsertRssFeed = typeof rssFeeds.$inferInsert;
-export type RssFeedItem = typeof rssFeedItems.$inferSelect;
-export type InsertRssFeedItem = typeof rssFeedItems.$inferInsert;
-export type RssBatchLog = typeof rssBatchLogs.$inferSelect;
-export type InsertRssBatchLog = typeof rssBatchLogs.$inferInsert;
-=======
-export type ArticleRating = typeof articleRatings.$inferSelect;
-export type InsertArticleRating = typeof articleRatings.$inferInsert;
->>>>>>> a8d1fc00
+export type InsertArticleLabel = typeof articleLabels.$inferInsert;